--- conflicted
+++ resolved
@@ -89,16 +89,6 @@
         self._historical_data = historical_data
         self._risk_free_rate_data = risk_free_rate_data
 
-<<<<<<< HEAD
-        daily_historical_datetime = self._daily_historical.copy()
-        daily_historical_datetime.index = pd.DatetimeIndex(
-            daily_historical_datetime.to_timestamp().index
-        )
-
-        self._within_historical_data = daily_historical_datetime.groupby(
-            pd.Grouper(freq="QE" if quarterly else "YE")
-        ).apply(lambda x: x)
-=======
         # Within Period Calculations
         daily_historical_data = self._historical_data["daily"].copy()
 
@@ -108,21 +98,6 @@
 
         self._within_historical_data = helpers.determine_within_historical_data(
             daily_historical_data=daily_historical_data,
-        )
->>>>>>> 3ea4520a
-
-        self._within_historical_data.index = (
-            self._within_historical_data.index.set_levels(
-                [
-                    pd.PeriodIndex(
-                        self._within_historical_data.index.levels[0],
-                        freq="Q" if quarterly else "Y",
-                    ),
-                    pd.PeriodIndex(
-                        self._within_historical_data.index.levels[1], freq="D"
-                    ),
-                ],
-            )
         )
 
         # Initialization of Model Variables
