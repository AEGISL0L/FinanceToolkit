[tool.poetry]
name = "financetoolkit"
<<<<<<< HEAD
version = "1.8.2"
=======
version = "1.8.3"
>>>>>>> 3ea4520a
description = "Transparent and Efficient Financial Analysis"
license = "MIT"
authors = ["Jeroen Bouma"]
packages = [
    { include = "financetoolkit" },
]
include = ['normalization/*.csv']
readme = "README.md"
homepage = "https://www.jeroenbouma.com/projects/financetoolkit"
repository = "https://github.com/JerBouma/FinanceToolkit"
classifiers = [
    "Development Status :: 5 - Production/Stable",
    "Intended Audience :: Financial and Insurance Industry",
    "Topic :: Office/Business :: Financial :: Investment",
    "License :: OSI Approved :: MIT License",
    "Operating System :: OS Independent",
    "Programming Language :: Python :: 3.10",
    "Programming Language :: Python :: 3.11",
    "Programming Language :: Python :: 3.12",
]
keywords = [
    "Finance",
    "Toolkit",
    "Financial",
    "Analysis",
    "Fundamental",
    "Technical",
    "Quantitative",
    "Database",
    "Equities",
    "Currencies",
    "Economics",
    "ETFs",
    "Funds",
    "Indices",
    "Moneymarkets",
    "Commodities",
    "Options"
]

[tool.poetry.dependencies]
python = ">=3.10, <3.13"
<<<<<<< HEAD
pandas = {extras = ["computation", "performance", "plot"], version = "^2.2.0"}
requests = "^2.31.0"
scikit-learn = "^1.3.1"
=======
pandas = {extras = ["computation", "performance", "plot"], version = "^2.2"}
requests = "^2.31"
scikit-learn = "^1.3"
>>>>>>> 3ea4520a

[tool.poetry.group.dev.dependencies]
pytest = "^7.4.1"
pylint = "^2.17.5"
codespell = "^2.2.5"
black = "^23.7.0"
pytest-mock = "^3.11.1"
pytest-recording = "^0.13.0"
pytest-cov = "^4.1.0"
ruff = "^0.0.287"
pytest-timeout = "^2.1.0"
pytest-recorder = "^0.2.3"
ipykernel = "^6.25.2"

[build-system]
requires = ["setuptools<65.5.0", "poetry-core>=1.0.0"]
build-backend = "poetry.core.masonry.api"

[tool.ruff]
line-length = 122
select = ["E", "W", "F", "Q", "W", "S", "UP", "I", "PD", "SIM", "PLC", "PLE", "PLR", "PLW"]
ignore = ["S105", "S106", "S107", "PLR0913", "PLR0912", "PLR0911", "PLR0915", "PD010", "PD013", "S310", "S301"]
exclude = ["conftest.py"]

[tool.pylint]
max-line-length = 122
disable = ["R0913", "W1514", "R0911", "R0912", "R0915", "R0801", "W0221", "C0103", "E1131"]

[tool.ruff.isort]
combine-as-imports = true
force-wrap-aliases = true

[tool.isort]
profile = "black"
line_length = 122
skip_gitignore = true
combine_as_imports = true

[tool.codespell]
ignore-words-list = 'te,hsi,amplitud,nam,tha,plaform'
skip = '*.json,./.git,pyproject.toml,poetry.lock,examples'

[tool.mypy]
disable_error_code = "misc"

[tool.pytest.ini_options]
filterwarnings = [
    "ignore::pytest.PytestAssertRewriteWarning:",
]<|MERGE_RESOLUTION|>--- conflicted
+++ resolved
@@ -1,10 +1,6 @@
 [tool.poetry]
 name = "financetoolkit"
-<<<<<<< HEAD
-version = "1.8.2"
-=======
 version = "1.8.3"
->>>>>>> 3ea4520a
 description = "Transparent and Efficient Financial Analysis"
 license = "MIT"
 authors = ["Jeroen Bouma"]
@@ -47,15 +43,9 @@
 
 [tool.poetry.dependencies]
 python = ">=3.10, <3.13"
-<<<<<<< HEAD
-pandas = {extras = ["computation", "performance", "plot"], version = "^2.2.0"}
-requests = "^2.31.0"
-scikit-learn = "^1.3.1"
-=======
 pandas = {extras = ["computation", "performance", "plot"], version = "^2.2"}
 requests = "^2.31"
 scikit-learn = "^1.3"
->>>>>>> 3ea4520a
 
 [tool.poetry.group.dev.dependencies]
 pytest = "^7.4.1"
